from __future__ import annotations

from typing import overload

import qrcode.image.base
from PIL import Image
from qrcode.image.styles.colormasks import QRColorMask, SolidFillColorMask
from qrcode.image.styles.moduledrawers import SquareModuleDrawer


class StyledPilImage(qrcode.image.base.BaseImageWithDrawer):
    """
    Styled PIL image builder, default format is PNG.

    This differs from the PilImage in that there is a module_drawer, a
    color_mask, and an optional image

    The module_drawer should extend the QRModuleDrawer class and implement the
    drawrect_context(self, box, active, context), and probably also the
    initialize function. This will draw an individual "module" or square on
    the QR code.

    The color_mask will extend the QRColorMask class and will at very least
    implement the get_fg_pixel(image, x, y) function, calculating a color to
    put on the image at the pixel location (x,y) (more advanced functionality
    can be gotten by instead overriding other functions defined in the
    QRColorMask class)

    The Image can be specified either by path or with a Pillow Image, and if it
    is there will be placed in the middle of the QR code. No effort is done to
    ensure that the QR code is still legible after the image has been placed
    there; Q or H level error correction levels are recommended to maintain
    data integrity A resampling filter can be specified (defaulting to
    PIL.Image.Resampling.LANCZOS) for resizing; see PIL.Image.resize() for possible
    options for this parameter.
    The image size can be controlled by `embedded_image_ratio` which is a ratio
    between 0 and 1 that's set in relation to the overall width of the QR code.
    """

    kind = "PNG"

    needs_processing = True
    color_mask: QRColorMask
    default_drawer_class = SquareModuleDrawer

    def __init__(self, *args, **kwargs):
        self.color_mask = kwargs.get("color_mask", SolidFillColorMask())
<<<<<<< HEAD
        embedded_image_path = kwargs.get("embedded_image_path", None)
        self.embedded_image = kwargs.get("embedded_image", None)
        self.embedded_image_resample = kwargs.get(
            "embedded_image_resample", Image.Resampling.LANCZOS
        )
=======
        # allow embeded_ parameters with typos for backwards compatibility
        embedded_image_path = kwargs.get(
            "embedded_image_path", kwargs.get("embeded_image_path", None)
        )
        self.embedded_image = kwargs.get(
            "embedded_image", kwargs.get("embeded_image", None)
        )
        self.embedded_image_ratio = kwargs.get(
            "embedded_image_ratio", kwargs.get("embeded_image_ratio", 0.25)
        )
        self.embedded_image_resample = kwargs.get(
            "embedded_image_resample",
            kwargs.get("embeded_image_resample", Image.Resampling.LANCZOS),
        )
>>>>>>> b75b1601
        if not self.embedded_image and embedded_image_path:
            self.embedded_image = Image.open(embedded_image_path)

        # the paint_color is the color the module drawer will use to draw upon
        # a canvas During the color mask process, pixels that are paint_color
        # are replaced by a newly-calculated color
        self.paint_color = tuple(0 for i in self.color_mask.back_color)
        if self.color_mask.has_transparency:
            self.paint_color = tuple([*self.color_mask.back_color[:3], 255])

        super().__init__(*args, **kwargs)

    @overload
    def drawrect(self, row, col):
        """
        Not used.
        """

    def new_image(self, **kwargs):
        mode = (
            "RGBA"
            if (
                self.color_mask.has_transparency
                or (self.embedded_image and "A" in self.embedded_image.getbands())
            )
            else "RGB"
        )
        # This is the background color. Should be white or whiteish
        back_color = self.color_mask.back_color

        return Image.new(mode, (self.pixel_size, self.pixel_size), back_color)

    def init_new_image(self):
        self.color_mask.initialize(self, self._img)
        super().init_new_image()

    def process(self):
        self.color_mask.apply_mask(self._img)
        if self.embedded_image:
            self.draw_embedded_image()

    def draw_embedded_image(self):
        if not self.embedded_image:
            return
        total_width, _ = self._img.size
        total_width = int(total_width)
        logo_width_ish = int(total_width * self.embedded_image_ratio)
        logo_offset = (
            int((int(total_width / 2) - int(logo_width_ish / 2)) / self.box_size)
            * self.box_size
        )  # round the offset to the nearest module
        logo_position = (logo_offset, logo_offset)
        logo_width = total_width - logo_offset * 2
        region = self.embedded_image
        region = region.resize((logo_width, logo_width), self.embedded_image_resample)
        if "A" in region.getbands():
            self._img.alpha_composite(region, logo_position)
        else:
            self._img.paste(region, logo_position)

    def save(self, stream, format=None, **kwargs):
        if format is None:
            format = kwargs.get("kind", self.kind)
        if "kind" in kwargs:
            del kwargs["kind"]
        self._img.save(stream, format=format, **kwargs)

    def __getattr__(self, name):
        return getattr(self._img, name)<|MERGE_RESOLUTION|>--- conflicted
+++ resolved
@@ -45,13 +45,6 @@
 
     def __init__(self, *args, **kwargs):
         self.color_mask = kwargs.get("color_mask", SolidFillColorMask())
-<<<<<<< HEAD
-        embedded_image_path = kwargs.get("embedded_image_path", None)
-        self.embedded_image = kwargs.get("embedded_image", None)
-        self.embedded_image_resample = kwargs.get(
-            "embedded_image_resample", Image.Resampling.LANCZOS
-        )
-=======
         # allow embeded_ parameters with typos for backwards compatibility
         embedded_image_path = kwargs.get(
             "embedded_image_path", kwargs.get("embeded_image_path", None)
@@ -66,7 +59,6 @@
             "embedded_image_resample",
             kwargs.get("embeded_image_resample", Image.Resampling.LANCZOS),
         )
->>>>>>> b75b1601
         if not self.embedded_image and embedded_image_path:
             self.embedded_image = Image.open(embedded_image_path)
 
