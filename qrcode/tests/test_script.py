--- conflicted
+++ resolved
@@ -1,19 +1,8 @@
+import os
 import sys
-<<<<<<< HEAD
-import os
+import unittest
 from tempfile import mkdtemp
-try:
-    import unittest2 as unittest
-except ImportError:
-    import unittest
-try:
-    from unittest import mock
-except ImportError:
-    import mock
-=======
-import unittest
 from unittest import mock
->>>>>>> 1285c6d2
 
 from qrcode.console_scripts import main
 
