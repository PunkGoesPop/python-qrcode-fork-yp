--- conflicted
+++ resolved
@@ -10,7 +10,6 @@
     raise UnicodeDecodeError("utf-8", b"0x80", 0, 1, "invalid start byte")
 
 
-<<<<<<< HEAD
 @mock.patch("os.isatty", lambda *args: True)
 @mock.patch("qrcode.main.QRCode.print_ascii")
 def test_isatty(mock_print_ascii):
@@ -40,45 +39,6 @@
         with mock.patch("sys.stdin") as mock_stdin:
             mock_stdin.buffer.read.return_value = "testtext"
             mock_stdin.read.side_effect = bad_read
-=======
-class ScriptTest(unittest.TestCase):
-    def setUp(self):
-        self.tmpdir = mkdtemp()
-
-    def tearDown(self):
-        os.rmdir(self.tmpdir)
-
-    @mock.patch("os.isatty", lambda *args: True)
-    @mock.patch("qrcode.main.QRCode.print_ascii")
-    def test_isatty(self, mock_print_ascii):
-        main(["testtext"])
-        mock_print_ascii.assert_called_with(tty=True)
-
-    @mock.patch("os.isatty", lambda *args: False)
-    @mock.patch("sys.stdout")
-    @unittest.skipIf(not Image, "Requires PIL")
-    def test_piped(self, mock_stdout):
-        mock_stdout.buffer = io.BytesIO()
-        mock_stdout.fileno = lambda: 1
-        main(["testtext"])
-
-    @mock.patch("os.isatty", lambda *args: True)
-    @mock.patch("qrcode.main.QRCode.print_ascii")
-    @mock.patch("sys.stdin")
-    def test_stdin(self, mock_stdin, mock_print_ascii):
-        mock_stdin.buffer.read.return_value = "testtext"
-        main([])
-        self.assertTrue(mock_stdin.buffer.read.called)
-        mock_print_ascii.assert_called_with(tty=True)
-
-    @mock.patch("os.isatty", lambda *args: True)
-    @mock.patch("qrcode.main.QRCode.print_ascii")
-    def test_stdin_py3_unicodedecodeerror(self, mock_print_ascii):
-        mock_stdin = mock.Mock(sys.stdin)
-        mock_stdin.buffer.read.return_value = "testtext"
-        mock_stdin.read.side_effect = bad_read
-        with mock.patch("sys.stdin", mock_stdin):
->>>>>>> 12b73936
             # sys.stdin.read() will raise an error...
             with pytest.raises(UnicodeDecodeError):
                 sys.stdin.read()
@@ -115,13 +75,13 @@
     pytest.importorskip("PIL", reason="Requires PIL")
     with pytest.raises(SystemExit):
         main("testtext --factory pil --factory-drawer nope".split())
-    assert 'The selected factory has no drawer aliases' in capsys.readouterr()[1]
+    assert "The selected factory has no drawer aliases" in capsys.readouterr()[1]
 
 
 def test_factory_drawer_bad(capsys):
     with pytest.raises(SystemExit):
         main("testtext --factory svg --factory-drawer sobad".split())
-    assert 'sobad factory drawer not found' in capsys.readouterr()[1]
+    assert "sobad factory drawer not found" in capsys.readouterr()[1]
 
 
 def test_factory_drawer(capsys):
@@ -129,8 +89,8 @@
 
 
 def test_commas():
-    assert commas([]) == ''
-    assert commas(['A']) == 'A'
-    assert commas('AB') == 'A or B'
-    assert commas('ABC') == 'A, B or C'
-    assert commas('ABC', joiner='and') == 'A, B and C'+    assert commas([]) == ""
+    assert commas(["A"]) == "A"
+    assert commas("AB") == "A or B"
+    assert commas("ABC") == "A, B or C"
+    assert commas("ABC", joiner="and") == "A, B and C"