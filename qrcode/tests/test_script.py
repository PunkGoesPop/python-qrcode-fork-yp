--- conflicted
+++ resolved
@@ -1,12 +1,8 @@
 import sys
 from unittest import mock
 
-<<<<<<< HEAD
-from PIL import Image
-=======
 import pytest
 
->>>>>>> 5760eec9
 from qrcode.console_scripts import commas, main
 
 
