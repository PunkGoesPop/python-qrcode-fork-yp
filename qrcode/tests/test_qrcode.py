--- conflicted
+++ resolved
@@ -39,473 +39,6 @@
     with pytest.raises(DataOverflowError):
         qr.make(fit=False)
 
-<<<<<<< HEAD
-    def test_fit(self):
-        qr = qrcode.QRCode()
-        qr.add_data("a")
-        qr.make()
-        self.assertEqual(qr.version, 1)
-        qr.add_data("bcdefghijklmno")
-        qr.make()
-        self.assertEqual(qr.version, 2)
-
-    def test_mode_number(self):
-        qr = qrcode.QRCode()
-        qr.add_data("1234567890123456789012345678901234", optimize=0)
-        qr.make()
-        self.assertEqual(qr.version, 1)
-        self.assertEqual(qr.data_list[0].mode, MODE_NUMBER)
-
-    def test_mode_alpha(self):
-        qr = qrcode.QRCode()
-        qr.add_data("ABCDEFGHIJ1234567890", optimize=0)
-        qr.make()
-        self.assertEqual(qr.version, 1)
-        self.assertEqual(qr.data_list[0].mode, MODE_ALPHA_NUM)
-
-    def test_regression_mode_comma(self):
-        qr = qrcode.QRCode()
-        qr.add_data(",", optimize=0)
-        qr.make()
-        self.assertEqual(qr.data_list[0].mode, MODE_8BIT_BYTE)
-
-    def test_mode_8bit(self):
-        qr = qrcode.QRCode()
-        qr.add_data("abcABC" + UNICODE_TEXT, optimize=0)
-        qr.make()
-        self.assertEqual(qr.version, 1)
-        self.assertEqual(qr.data_list[0].mode, MODE_8BIT_BYTE)
-
-    def test_mode_8bit_newline(self):
-        qr = qrcode.QRCode()
-        qr.add_data("ABCDEFGHIJ1234567890\n", optimize=0)
-        qr.make()
-        self.assertEqual(qr.data_list[0].mode, MODE_8BIT_BYTE)
-
-    @unittest.skipIf(not pil_Image, "Requires PIL")
-    def test_render_pil(self):
-        qr = qrcode.QRCode()
-        qr.add_data(UNICODE_TEXT)
-        img = qr.make_image()
-        img.save(io.BytesIO())
-        self.assertIsInstance(img.get_image(), pil_Image.Image)
-
-    @unittest.skipIf(not pil_Image, "Requires PIL")
-    def test_render_pil_with_transparent_background(self):
-        qr = qrcode.QRCode()
-        qr.add_data(UNICODE_TEXT)
-        img = qr.make_image(back_color="TransParent")
-        img.save(io.BytesIO())
-
-    @unittest.skipIf(not pil_Image, "Requires PIL")
-    def test_render_pil_with_red_background(self):
-        qr = qrcode.QRCode()
-        qr.add_data(UNICODE_TEXT)
-        img = qr.make_image(back_color="red")
-        img.save(io.BytesIO())
-
-    @unittest.skipIf(not pil_Image, "Requires PIL")
-    def test_render_pil_with_rgb_color_tuples(self):
-        qr = qrcode.QRCode()
-        qr.add_data(UNICODE_TEXT)
-        img = qr.make_image(back_color=(255, 195, 235), fill_color=(55, 95, 35))
-        img.save(io.BytesIO())
-
-    @unittest.skipIf(not pil_Image, "Requires PIL")
-    def test_render_with_pattern(self):
-        qr = qrcode.QRCode(mask_pattern=3)
-        qr.add_data(UNICODE_TEXT)
-        img = qr.make_image()
-        img.save(io.BytesIO())
-
-    def test_make_image_with_wrong_pattern(self):
-        with self.assertRaises(TypeError):
-            qrcode.QRCode(mask_pattern="string pattern")
-
-        with self.assertRaises(ValueError):
-            qrcode.QRCode(mask_pattern=-1)
-
-        with self.assertRaises(ValueError):
-            qrcode.QRCode(mask_pattern=42)
-
-    def test_mask_pattern_setter(self):
-        qr = qrcode.QRCode()
-
-        with self.assertRaises(TypeError):
-            qr.mask_pattern = "string pattern"
-
-        with self.assertRaises(ValueError):
-            qr.mask_pattern = -1
-
-        with self.assertRaises(ValueError):
-            qr.mask_pattern = 8
-
-    def test_qrcode_bad_factory(self):
-        with self.assertRaises(TypeError):
-            qrcode.QRCode(image_factory="not_BaseImage")  # type: ignore
-
-        with self.assertRaises(AssertionError):
-            qrcode.QRCode(image_factory=dict)  # type: ignore
-
-    def test_qrcode_factory(self):
-        class MockFactory(BaseImage):
-            drawrect = mock.Mock()
-            new_image = mock.Mock()
-
-        qr = qrcode.QRCode(image_factory=MockFactory)
-        qr.add_data(UNICODE_TEXT)
-        qr.make_image()
-        self.assertTrue(MockFactory.new_image.called)
-        self.assertTrue(MockFactory.drawrect.called)
-
-    def test_render_pypng(self):
-        qr = qrcode.QRCode()
-        qr.add_data(UNICODE_TEXT)
-        img = qr.make_image(image_factory=PyPNGImage)
-        self.assertIsInstance(img.get_image(), png.Writer)
-
-        print(img.width, img.box_size, img.border)
-        img.save(io.BytesIO())
-
-    def test_render_pypng_to_str(self):
-        qr = qrcode.QRCode()
-        qr.add_data(UNICODE_TEXT)
-        img = qr.make_image(image_factory=PyPNGImage)
-        self.assertIsInstance(img.get_image(), png.Writer)
-
-        mock_open = mock.mock_open()
-        with mock.patch("qrcode.image.pure.open", mock_open, create=True):
-            img.save("test_file.png")
-        mock_open.assert_called_once_with("test_file.png", "wb")
-        mock_open("test_file.png", "wb").write.assert_called()
-
-    @unittest.skipIf(not pil_Image, "Requires PIL")
-    def test_render_styled_Image(self):
-        qr = qrcode.QRCode(error_correction=qrcode.ERROR_CORRECT_L)
-        qr.add_data(UNICODE_TEXT)
-        img = qr.make_image(image_factory=StyledPilImage)
-        img.save(io.BytesIO())
-
-    @unittest.skipIf(not pil_Image, "Requires PIL")
-    def test_render_styled_with_embeded_image(self):
-        embeded_img = pil_Image.new("RGB", (10, 10), color="red")
-        qr = qrcode.QRCode(error_correction=qrcode.ERROR_CORRECT_H)
-        qr.add_data(UNICODE_TEXT)
-        img = qr.make_image(image_factory=StyledPilImage, embeded_image=embeded_img)
-        img.save(io.BytesIO())
-
-    @unittest.skipIf(not pil_Image, "Requires PIL")
-    def test_render_styled_with_embeded_image_and_ratio(self):
-        embeded_img = pil_Image.new("RGB", (10, 10), color="red")
-        qr = qrcode.QRCode(error_correction=qrcode.ERROR_CORRECT_H)
-        qr.add_data(UNICODE_TEXT)
-        img = qr.make_image(image_factory=StyledPilImage, embeded_image=embeded_img, embeded_image_ratio=0.3)
-        img.save(io.BytesIO())
-
-    @unittest.skipIf(not pil_Image, "Requires PIL")
-    def test_render_styled_with_embeded_image_path(self):
-        tmpfile = os.path.join(self.tmpdir, "test.png")
-        embeded_img = pil_Image.new("RGB", (10, 10), color="red")
-        embeded_img.save(tmpfile)
-        qr = qrcode.QRCode(error_correction=qrcode.ERROR_CORRECT_H)
-        qr.add_data(UNICODE_TEXT)
-        img = qr.make_image(image_factory=StyledPilImage, embeded_image_path=tmpfile)
-        img.save(io.BytesIO())
-        os.remove(tmpfile)
-
-    @unittest.skipIf(not pil_Image, "Requires PIL")
-    def test_embedded_image_and_error_correction(self):
-        "If an embedded image is specified, error correction must be the highest so the QR code is readable"
-        tmpfile = os.path.join(self.tmpdir, "test.png")
-        embedded_img = pil_Image.new("RGB", (10, 10), color="red")
-        embedded_img.save(tmpfile)
-
-        qr = qrcode.QRCode(error_correction=qrcode.ERROR_CORRECT_L)
-        qr.add_data(UNICODE_TEXT)
-        with self.assertRaises(ValueError):
-            qr.make_image(embeded_image_path=tmpfile)
-
-        qr = qrcode.QRCode(error_correction=qrcode.ERROR_CORRECT_M)
-        qr.add_data(UNICODE_TEXT)
-        with self.assertRaises(ValueError):
-            qr.make_image(embeded_image_path=tmpfile)
-
-        qr = qrcode.QRCode(error_correction=qrcode.ERROR_CORRECT_Q)
-        qr.add_data(UNICODE_TEXT)
-        with self.assertRaises(ValueError):
-            qr.make_image(embeded_image_path=tmpfile)
-
-        # The only accepted correction level when an embedded image is provided
-        qr = qrcode.QRCode(error_correction=qrcode.ERROR_CORRECT_H)
-        qr.add_data(UNICODE_TEXT)
-        qr.make_image(embeded_image_path=tmpfile)
-
-        os.remove(tmpfile)
-
-    @unittest.skipIf(not pil_Image, "Requires PIL")
-    def test_render_styled_with_square_module_drawer(self):
-        qr = qrcode.QRCode(error_correction=qrcode.ERROR_CORRECT_L)
-        qr.add_data(UNICODE_TEXT)
-        img = qr.make_image(
-            image_factory=StyledPilImage,
-            module_drawer=moduledrawers.SquareModuleDrawer(),
-        )
-        img.save(io.BytesIO())
-
-    @unittest.skipIf(not pil_Image, "Requires PIL")
-    def test_render_styled_with_gapped_module_drawer(self):
-        qr = qrcode.QRCode(error_correction=qrcode.ERROR_CORRECT_L)
-        qr.add_data(UNICODE_TEXT)
-        img = qr.make_image(
-            image_factory=StyledPilImage,
-            module_drawer=moduledrawers.GappedSquareModuleDrawer(),
-        )
-        img.save(io.BytesIO())
-
-    @unittest.skipIf(not pil_Image, "Requires PIL")
-    def test_render_styled_with_circle_module_drawer(self):
-        qr = qrcode.QRCode(error_correction=qrcode.ERROR_CORRECT_L)
-        qr.add_data(UNICODE_TEXT)
-        img = qr.make_image(
-            image_factory=StyledPilImage,
-            module_drawer=moduledrawers.CircleModuleDrawer(),
-        )
-        img.save(io.BytesIO())
-
-    @unittest.skipIf(not pil_Image, "Requires PIL")
-    def test_render_styled_with_rounded_module_drawer(self):
-        qr = qrcode.QRCode(error_correction=qrcode.ERROR_CORRECT_L)
-        qr.add_data(UNICODE_TEXT)
-        img = qr.make_image(
-            image_factory=StyledPilImage,
-            module_drawer=moduledrawers.RoundedModuleDrawer(),
-        )
-        img.save(io.BytesIO())
-
-    @unittest.skipIf(not pil_Image, "Requires PIL")
-    def test_render_styled_with_vertical_bars_module_drawer(self):
-        qr = qrcode.QRCode(error_correction=qrcode.ERROR_CORRECT_L)
-        qr.add_data(UNICODE_TEXT)
-        img = qr.make_image(
-            image_factory=StyledPilImage,
-            module_drawer=moduledrawers.VerticalBarsDrawer(),
-        )
-        img.save(io.BytesIO())
-
-    @unittest.skipIf(not pil_Image, "Requires PIL")
-    def test_render_styled_with_horizontal_bars_module_drawer(self):
-        qr = qrcode.QRCode(error_correction=qrcode.ERROR_CORRECT_L)
-        qr.add_data(UNICODE_TEXT)
-        img = qr.make_image(
-            image_factory=StyledPilImage,
-            module_drawer=moduledrawers.HorizontalBarsDrawer(),
-        )
-        img.save(io.BytesIO())
-
-    @unittest.skipIf(not pil_Image, "Requires PIL")
-    def test_render_styled_with_default_solid_color_mask(self):
-        qr = qrcode.QRCode(error_correction=qrcode.ERROR_CORRECT_L)
-        qr.add_data(UNICODE_TEXT)
-        mask = colormasks.SolidFillColorMask()
-        img = qr.make_image(image_factory=StyledPilImage, color_mask=mask)
-        img.save(io.BytesIO())
-
-    @unittest.skipIf(not pil_Image, "Requires PIL")
-    def test_render_styled_with_solid_color_mask(self):
-        qr = qrcode.QRCode(error_correction=qrcode.ERROR_CORRECT_L)
-        qr.add_data(UNICODE_TEXT)
-        mask = colormasks.SolidFillColorMask(back_color=WHITE, front_color=RED)
-        img = qr.make_image(image_factory=StyledPilImage, color_mask=mask)
-        img.save(io.BytesIO())
-
-    @unittest.skipIf(not pil_Image, "Requires PIL")
-    def test_render_styled_with_color_mask_with_transparency(self):
-        qr = qrcode.QRCode(error_correction=qrcode.ERROR_CORRECT_L)
-        qr.add_data(UNICODE_TEXT)
-        mask = colormasks.SolidFillColorMask(
-            back_color=(255, 0, 255, 255), front_color=RED
-        )
-        img = qr.make_image(image_factory=StyledPilImage, color_mask=mask)
-        img.save(io.BytesIO())
-        assert img.mode == "RGBA"
-
-    @unittest.skipIf(not pil_Image, "Requires PIL")
-    def test_render_styled_with_radial_gradient_color_mask(self):
-        qr = qrcode.QRCode(error_correction=qrcode.ERROR_CORRECT_L)
-        qr.add_data(UNICODE_TEXT)
-        mask = colormasks.RadialGradiantColorMask(
-            back_color=WHITE, center_color=BLACK, edge_color=RED
-        )
-        img = qr.make_image(image_factory=StyledPilImage, color_mask=mask)
-        img.save(io.BytesIO())
-
-    @unittest.skipIf(not pil_Image, "Requires PIL")
-    def test_render_styled_with_square_gradient_color_mask(self):
-        qr = qrcode.QRCode(error_correction=qrcode.ERROR_CORRECT_L)
-        qr.add_data(UNICODE_TEXT)
-        mask = colormasks.SquareGradiantColorMask(
-            back_color=WHITE, center_color=BLACK, edge_color=RED
-        )
-        img = qr.make_image(image_factory=StyledPilImage, color_mask=mask)
-        img.save(io.BytesIO())
-
-    @unittest.skipIf(not pil_Image, "Requires PIL")
-    def test_render_styled_with_horizontal_gradient_color_mask(self):
-        qr = qrcode.QRCode(error_correction=qrcode.ERROR_CORRECT_L)
-        qr.add_data(UNICODE_TEXT)
-        mask = colormasks.HorizontalGradiantColorMask(
-            back_color=WHITE, left_color=RED, right_color=BLACK
-        )
-        img = qr.make_image(image_factory=StyledPilImage, color_mask=mask)
-        img.save(io.BytesIO())
-
-    @unittest.skipIf(not pil_Image, "Requires PIL")
-    def test_render_styled_with_vertical_gradient_color_mask(self):
-        qr = qrcode.QRCode(error_correction=qrcode.ERROR_CORRECT_L)
-        qr.add_data(UNICODE_TEXT)
-        mask = colormasks.VerticalGradiantColorMask(
-            back_color=WHITE, top_color=RED, bottom_color=BLACK
-        )
-        img = qr.make_image(image_factory=StyledPilImage, color_mask=mask)
-        img.save(io.BytesIO())
-
-    @unittest.skipIf(not pil_Image, "Requires PIL")
-    def test_render_styled_with_image_color_mask(self):
-        img_mask = pil_Image.new("RGB", (10, 10), color="red")
-        qr = qrcode.QRCode(error_correction=qrcode.ERROR_CORRECT_L)
-        qr.add_data(UNICODE_TEXT)
-        mask = colormasks.ImageColorMask(back_color=WHITE, color_mask_image=img_mask)
-        img = qr.make_image(image_factory=StyledPilImage, color_mask=mask)
-        img.save(io.BytesIO())
-
-    def test_optimize(self):
-        qr = qrcode.QRCode()
-        text = "A1abc12345def1HELLOa"
-        qr.add_data(text, optimize=4)
-        qr.make()
-        self.assertEqual(
-            [d.mode for d in qr.data_list],
-            [
-                MODE_8BIT_BYTE,
-                MODE_NUMBER,
-                MODE_8BIT_BYTE,
-                MODE_ALPHA_NUM,
-                MODE_8BIT_BYTE,
-            ],
-        )
-        self.assertEqual(qr.version, 2)
-
-    def test_optimize_short(self):
-        qr = qrcode.QRCode()
-        text = "A1abc1234567def1HELLOa"
-        qr.add_data(text, optimize=7)
-        qr.make()
-        self.assertEqual(len(qr.data_list), 3)
-        self.assertEqual(
-            [d.mode for d in qr.data_list],
-            [MODE_8BIT_BYTE, MODE_NUMBER, MODE_8BIT_BYTE],
-        )
-        self.assertEqual(qr.version, 2)
-
-    def test_optimize_longer_than_data(self):
-        qr = qrcode.QRCode()
-        text = "ABCDEFGHIJK"
-        qr.add_data(text, optimize=12)
-        self.assertEqual(len(qr.data_list), 1)
-        self.assertEqual(qr.data_list[0].mode, MODE_ALPHA_NUM)
-
-    def test_optimize_size(self):
-        text = "A1abc12345123451234512345def1HELLOHELLOHELLOHELLOa" * 5
-
-        qr = qrcode.QRCode()
-        qr.add_data(text)
-        qr.make()
-        self.assertEqual(qr.version, 10)
-
-        qr = qrcode.QRCode()
-        qr.add_data(text, optimize=0)
-        qr.make()
-        self.assertEqual(qr.version, 11)
-
-    def test_qrdata_repr(self):
-        data = b"hello"
-        data_obj = qrcode.util.QRData(data)
-        self.assertEqual(repr(data_obj), repr(data))
-
-    def test_print_ascii_stdout(self):
-        qr = qrcode.QRCode()
-        with mock.patch("sys.stdout") as fake_stdout:
-            fake_stdout.isatty.return_value = None
-            self.assertRaises(OSError, qr.print_ascii, tty=True)
-            self.assertTrue(fake_stdout.isatty.called)
-
-    def test_print_ascii(self):
-        qr = qrcode.QRCode(border=0)
-        f = io.StringIO()
-        qr.print_ascii(out=f)
-        printed = f.getvalue()
-        f.close()
-        expected = "\u2588\u2580\u2580\u2580\u2580\u2580\u2588"
-        self.assertEqual(printed[: len(expected)], expected)
-
-        f = io.StringIO()
-        f.isatty = lambda: True
-        qr.print_ascii(out=f, tty=True)
-        printed = f.getvalue()
-        f.close()
-        expected = (
-            "\x1b[48;5;232m\x1b[38;5;255m" + "\xa0\u2584\u2584\u2584\u2584\u2584\xa0"
-        )
-        self.assertEqual(printed[: len(expected)], expected)
-
-    def test_print_tty_stdout(self):
-        qr = qrcode.QRCode()
-        with mock.patch("sys.stdout") as fake_stdout:
-            fake_stdout.isatty.return_value = None
-            self.assertRaises(OSError, qr.print_tty)
-            self.assertTrue(fake_stdout.isatty.called)
-
-    def test_print_tty(self):
-        qr = qrcode.QRCode()
-        f = io.StringIO()
-        f.isatty = lambda: True
-        qr.print_tty(out=f)
-        printed = f.getvalue()
-        f.close()
-        BOLD_WHITE_BG = "\x1b[1;47m"
-        BLACK_BG = "\x1b[40m"
-        WHITE_BLOCK = BOLD_WHITE_BG + "  " + BLACK_BG
-        EOL = "\x1b[0m\n"
-        expected = (
-            BOLD_WHITE_BG + "  " * 23 + EOL + WHITE_BLOCK + "  " * 7 + WHITE_BLOCK
-        )
-        self.assertEqual(printed[: len(expected)], expected)
-
-    def test_get_matrix(self):
-        qr = qrcode.QRCode(border=0)
-        qr.add_data("1")
-        self.assertEqual(qr.get_matrix(), qr.modules)
-
-    def test_get_matrix_border(self):
-        qr = qrcode.QRCode(border=1)
-        qr.add_data("1")
-        matrix = [row[1:-1] for row in qr.get_matrix()[1:-1]]
-        self.assertEqual(matrix, qr.modules)
-
-    def test_negative_size_at_construction(self):
-        self.assertRaises(ValueError, qrcode.QRCode, box_size=-1)
-
-    def test_negative_size_at_usage(self):
-        qr = qrcode.QRCode()
-        qr.box_size = -1
-        self.assertRaises(ValueError, qr.make_image)
-
-
-class ShortcutTest(unittest.TestCase):
-    @unittest.skipIf(not pil_Image, "Requires PIL")
-    def runTest(self):
-        qrcode.make("image")
-=======
 
 def test_add_qrdata():
     qr = qrcode.QRCode(version=1)
@@ -735,5 +268,4 @@
     qr = qrcode.QRCode()
     qr.box_size = -1
     with pytest.raises(ValueError):
-        qr.make_image()
->>>>>>> 39cf5023
+        qr.make_image()