import builtins
import datetime
import re
from unittest import mock

from qrcode.release import update_manpage

OPEN = f"{builtins.__name__}.open"
DATA = 'test\n.TH "date" "version" "description"\nthis'


<<<<<<< HEAD
@mock.patch(OPEN, new_callable=mock.mock_open, read_data=".TH invalid")
def test_invalid_data(mock_file):
    update_manpage({"name": "qrcode", "new_version": "1.23"})
    mock_file.assert_called()
    mock_file().write.assert_not_called()


@mock.patch(OPEN, new_callable=mock.mock_open, read_data=DATA)
def test_not_qrcode(mock_file):
    update_manpage({"name": "not-qrcode"})
    mock_file.assert_not_called()


@mock.patch(OPEN, new_callable=mock.mock_open, read_data=DATA)
def test_no_change(mock_file):
    update_manpage({"name": "qrcode", "new_version": "version"})
    mock_file.assert_called()
    mock_file().write.assert_not_called()


@mock.patch(OPEN, new_callable=mock.mock_open, read_data=DATA)
def test_change(mock_file):
    update_manpage({"name": "qrcode", "new_version": "3.11"})
    expected = re.split(r"([^\n]*(?:\n|$))", DATA)[1::2]
    expected[1] = (
        expected[1]
        .replace("version", "3.11")
        .replace("date", datetime.datetime.now().strftime("%-d %b %Y"))
    )
    mock_file().write.has_calls([mock.call(line) for line in expected])
=======
class UpdateManpageTests(unittest.TestCase):
    @mock.patch(OPEN, new_callable=mock.mock_open, read_data=".TH invalid")
    def test_invalid_data(self, mock_file):
        update_manpage({"name": "qrcode", "new_version": "1.23"})
        mock_file.assert_called()
        mock_file().write.assert_not_called()

    @mock.patch(OPEN, new_callable=mock.mock_open, read_data=DATA)
    def test_not_qrcode(self, mock_file):
        update_manpage({"name": "not-qrcode"})
        mock_file.assert_not_called()

    @mock.patch(OPEN, new_callable=mock.mock_open, read_data=DATA)
    def test_no_change(self, mock_file):
        update_manpage({"name": "qrcode", "new_version": "version"})
        mock_file.assert_called()
        mock_file().write.assert_not_called()

    @mock.patch(OPEN, new_callable=mock.mock_open, read_data=DATA)
    def test_change(self, mock_file):
        update_manpage({"name": "qrcode", "new_version": "3.11"})
        expected = re.split(r"([^\n]*(?:\n|$))", DATA)[1::2]
        expected[1] = (
            expected[1]
            .replace("version", "3.11")
            .replace("date", datetime.datetime.now().strftime("%-d %b %Y"))
        )
        mock_file().write.assert_has_calls(
            [mock.call(line) for line in expected if line != ""], any_order=True
        )
>>>>>>> 12b73936
<|MERGE_RESOLUTION|>--- conflicted
+++ resolved
@@ -9,7 +9,6 @@
 DATA = 'test\n.TH "date" "version" "description"\nthis'
 
 
-<<<<<<< HEAD
 @mock.patch(OPEN, new_callable=mock.mock_open, read_data=".TH invalid")
 def test_invalid_data(mock_file):
     update_manpage({"name": "qrcode", "new_version": "1.23"})
@@ -39,36 +38,6 @@
         .replace("version", "3.11")
         .replace("date", datetime.datetime.now().strftime("%-d %b %Y"))
     )
-    mock_file().write.has_calls([mock.call(line) for line in expected])
-=======
-class UpdateManpageTests(unittest.TestCase):
-    @mock.patch(OPEN, new_callable=mock.mock_open, read_data=".TH invalid")
-    def test_invalid_data(self, mock_file):
-        update_manpage({"name": "qrcode", "new_version": "1.23"})
-        mock_file.assert_called()
-        mock_file().write.assert_not_called()
-
-    @mock.patch(OPEN, new_callable=mock.mock_open, read_data=DATA)
-    def test_not_qrcode(self, mock_file):
-        update_manpage({"name": "not-qrcode"})
-        mock_file.assert_not_called()
-
-    @mock.patch(OPEN, new_callable=mock.mock_open, read_data=DATA)
-    def test_no_change(self, mock_file):
-        update_manpage({"name": "qrcode", "new_version": "version"})
-        mock_file.assert_called()
-        mock_file().write.assert_not_called()
-
-    @mock.patch(OPEN, new_callable=mock.mock_open, read_data=DATA)
-    def test_change(self, mock_file):
-        update_manpage({"name": "qrcode", "new_version": "3.11"})
-        expected = re.split(r"([^\n]*(?:\n|$))", DATA)[1::2]
-        expected[1] = (
-            expected[1]
-            .replace("version", "3.11")
-            .replace("date", datetime.datetime.now().strftime("%-d %b %Y"))
-        )
-        mock_file().write.assert_has_calls(
-            [mock.call(line) for line in expected if line != ""], any_order=True
-        )
->>>>>>> 12b73936
+    mock_file().write.assert_has_calls(
+        [mock.call(line) for line in expected if line != ""], any_order=True
+    )